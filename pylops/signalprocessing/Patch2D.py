import logging

import numpy as np

from pylops.basicoperators import BlockDiag, Diagonal, HStack, Restriction
from pylops.signalprocessing.Sliding2D import _slidingsteps
from pylops.utils.tapers import taper2d

logging.basicConfig(format="%(levelname)s: %(message)s", level=logging.WARNING)


def Patch2D(Op, dims, dimsd, nwin, nover, nop, tapertype="hanning", design=False):
    """2D Patch transform operator.

    Apply a transform operator ``Op`` repeatedly to patches of the model
    vector in forward mode and patches of the data vector in adjoint mode.
    More specifically, in forward mode the model vector is divided into
    patches, each patch is transformed, and patches are then recombined
    together. Both model and data are internally reshaped and
    interpreted as 2-dimensional arrays: each patch contains a portion
    of the array in both the first and second dimension.

    This operator can be used to perform local, overlapping transforms (e.g.,
    :obj:`pylops.signalprocessing.FFT2D`
    or :obj:`pylops.signalprocessing.Radon2D`) on 2-dimensional arrays.

    .. note:: The shape of the model has to be consistent with
       the number of windows for this operator not to return an error. As the
       number of windows depends directly on the choice of ``nwin`` and
       ``nover``, it is recommended to use ``design=True`` if unsure about the
       choice ``dims`` and use the number of windows printed on screen to
       define such input parameter.

    .. warning:: Depending on the choice of `nwin` and `nover` as well as the
       size of the data, patches may not cover the entire size of the data.
       The start and end indices of each window can be displayed using
       ``design=True`` while defining the best patching approach.

    Parameters
    ----------
    Op : :obj:`pylops.LinearOperator`
        Transform operator
    dims : :obj:`tuple`
        Shape of 2-dimensional model. Note that ``dims[0]`` and ``dims[1]``
        should be multiple of the model size of the transform in their
        respective dimensions
    dimsd : :obj:`tuple`
        Shape of 2-dimensional data
    nwin : :obj:`tuple`
        Number of samples of window
    nover : :obj:`tuple`
        Number of samples of overlapping part of window
    nop : :obj:`tuple`
        Size of model in the transformed domain
    tapertype : :obj:`str`, optional
        Type of taper (``hanning``, ``cosine``, ``cosinesquare`` or ``None``)
    design : :obj:`bool`, optional
        Print number of sliding window (``True``) or not (``False``)

    Returns
    -------
    Sop : :obj:`pylops.LinearOperator`
        Sliding operator

    Raises
    ------
    ValueError
        Identified number of windows is not consistent with provided model
        shape (``dims``).

    See Also
    --------
    Sliding2d: 2D Sliding transform operator.

    """
    # model windows
    mwin0_ins, mwin0_ends = _slidingsteps(dims[0], nop[0], 0)
    mwin1_ins, mwin1_ends = _slidingsteps(dims[1], nop[1], 0)

    # data windows
    dwin0_ins, dwin0_ends = _slidingsteps(dimsd[0], nwin[0], nover[0])
    dwin1_ins, dwin1_ends = _slidingsteps(dimsd[1], nwin[1], nover[1])
    nwins0 = len(dwin0_ins)
    nwins1 = len(dwin1_ins)
    nwins = nwins0 * nwins1

    # create tapers
    if tapertype is not None:
        tap = taper2d(nwin[1], nwin[0], nover, tapertype=tapertype).astype(Op.dtype)
        taps = {itap: tap for itap in range(nwins)}
        # topmost tapers
        taptop = tap.copy()
        taptop[: nover[0]] = tap[nwin[0] // 2]
        for itap in range(0, nwins1):
            taps[itap] = taptop
        # bottommost tapers
        tapbottom = tap.copy()
        tapbottom[-nover[0] :] = tap[nwin[0] // 2]
        for itap in range(nwins - nwins1, nwins):
            taps[itap] = tapbottom
        # leftmost tapers
        tapleft = tap.copy()
        tapleft[:, : nover[1]] = tap[:, nwin[1] // 2][:, np.newaxis]
        for itap in range(0, nwins, nwins1):
            taps[itap] = tapleft
        # rightmost tapers
        tapright = tap.copy()
        tapright[:, -nover[1] :] = tap[:, nwin[1] // 2][:, np.newaxis]
        for itap in range(nwins1 - 1, nwins, nwins1):
            taps[itap] = tapright
        # lefttopcorner taper
        taplefttop = tap.copy()
        taplefttop[:, : nover[1]] = tap[:, nwin[1] // 2][:, np.newaxis]
        taplefttop[: nover[0]] = taplefttop[nwin[0] // 2]
        taps[0] = taplefttop
        # righttopcorner taper
        taprighttop = tap.copy()
        taprighttop[:, -nover[1] :] = tap[:, nwin[1] // 2][:, np.newaxis]
        taprighttop[: nover[0]] = taprighttop[nwin[0] // 2]
        taps[nwins1 - 1] = taprighttop
        # leftbottomcorner taper
        tapleftbottom = tap.copy()
        tapleftbottom[:, : nover[1]] = tap[:, nwin[1] // 2][:, np.newaxis]
        tapleftbottom[-nover[0] :] = tapleftbottom[nwin[0] // 2]
        taps[nwins - nwins1] = tapleftbottom
        # rightbottomcorner taper
        taprightbottom = tap.copy()
        taprightbottom[:, -nover[1] :] = tap[:, nwin[1] // 2][:, np.newaxis]
        taprightbottom[-nover[0] :] = taprightbottom[nwin[0] // 2]
        taps[nwins - 1] = taprightbottom

    # check that identified number of windows agrees with mode size
    if design:
        logging.warning("%d-%d windows required...", nwins0, nwins1)
        logging.warning(
            "model wins - start:%s, end:%s / start:%s, end:%s",
            str(mwin0_ins),
            str(mwin0_ends),
            str(mwin1_ins),
            str(mwin1_ends),
        )
        logging.warning(
            "data wins - start:%s, end:%s / start:%s, end:%s",
            str(dwin0_ins),
            str(dwin0_ends),
            str(dwin1_ins),
            str(dwin1_ends),
        )
    if nwins0 * nop[0] != dims[0] or nwins1 * nop[1] != dims[1]:
        raise ValueError(
            "Model shape (dims=%s) is not consistent with chosen "
            "number of windows. Choose dims[0]=%d and "
            "dims[1]=%d for the operator to work with "
            "estimated number of windows, or create "
            "the operator with design=True to find out the"
            "optimal number of windows for the current "
            "model size..." % (str(dims), nwins0 * nop[0], nwins1 * nop[1])
        )
    # transform to apply
    if tapertype is None:
        OOp = BlockDiag([Op for _ in range(nwins)])
    else:
        OOp = BlockDiag(
            [Diagonal(taps[itap].ravel(), dtype=Op.dtype) * Op for itap in range(nwins)]
        )

    hstack = HStack(
        [
            Restriction(
<<<<<<< HEAD
                dimsd[1] * nwin[0],
                range(win_in, win_end),
                dims=(nwin[0], dimsd[1]),
                axis=1,
                dtype=Op.dtype,
=======
                (nwin[0], dimsd[1]), range(win_in, win_end), dir=1, dtype=Op.dtype
>>>>>>> d7130c5d
            ).H
            for win_in, win_end in zip(dwin1_ins, dwin1_ends)
        ]
    )

    combining1 = BlockDiag([hstack] * nwins0)
    combining0 = HStack(
        [
<<<<<<< HEAD
            Restriction(
                np.prod(dimsd),
                range(win_in, win_end),
                dims=dimsd,
                axis=0,
                dtype=Op.dtype,
            ).H
=======
            Restriction(dimsd, range(win_in, win_end), dir=0, dtype=Op.dtype).H
>>>>>>> d7130c5d
            for win_in, win_end in zip(dwin0_ins, dwin0_ends)
        ]
    )
    Pop = combining0 * combining1 * OOp
    return Pop<|MERGE_RESOLUTION|>--- conflicted
+++ resolved
@@ -167,15 +167,7 @@
     hstack = HStack(
         [
             Restriction(
-<<<<<<< HEAD
-                dimsd[1] * nwin[0],
-                range(win_in, win_end),
-                dims=(nwin[0], dimsd[1]),
-                axis=1,
-                dtype=Op.dtype,
-=======
-                (nwin[0], dimsd[1]), range(win_in, win_end), dir=1, dtype=Op.dtype
->>>>>>> d7130c5d
+                (nwin[0], dimsd[1]), range(win_in, win_end), axis=1, dtype=Op.dtype
             ).H
             for win_in, win_end in zip(dwin1_ins, dwin1_ends)
         ]
@@ -184,17 +176,7 @@
     combining1 = BlockDiag([hstack] * nwins0)
     combining0 = HStack(
         [
-<<<<<<< HEAD
-            Restriction(
-                np.prod(dimsd),
-                range(win_in, win_end),
-                dims=dimsd,
-                axis=0,
-                dtype=Op.dtype,
-            ).H
-=======
-            Restriction(dimsd, range(win_in, win_end), dir=0, dtype=Op.dtype).H
->>>>>>> d7130c5d
+            Restriction(dimsd, range(win_in, win_end), axis=0, dtype=Op.dtype).H
             for win_in, win_end in zip(dwin0_ins, dwin0_ends)
         ]
     )
