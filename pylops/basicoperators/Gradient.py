import numpy as np

from pylops.basicoperators import FirstDerivative, VStack


def Gradient(dims, sampling=1, edge=False, dtype="float64", kind="centered"):
    r"""Gradient.

    Apply gradient operator to a multi-dimensional array.

    .. note:: At least 2 dimensions are required, use
      :py:func:`pylops.FirstDerivative` for 1d arrays.

    Parameters
    ----------
    dims : :obj:`tuple`
        Number of samples for each dimension.
    sampling : :obj:`tuple`, optional
        Sampling steps for each direction.
    edge : :obj:`bool`, optional
        Use reduced order derivative at edges (``True``) or
        ignore them (``False``).
    dtype : :obj:`str`, optional
        Type of elements in input array.
    kind : :obj:`str`, optional
        Derivative kind (``forward``, ``centered``, or ``backward``).

    Returns
    -------
    l2op : :obj:`pylops.LinearOperator`
        Gradient linear operator

    Notes
    -----
    The Gradient operator applies a first-order derivative to each dimension of
    a multi-dimensional array in forward mode.

    For simplicity, given a three dimensional array, the Gradient in forward
    mode using a centered stencil can be expressed as:

    .. math::
        \mathbf{g}_{i, j, k} =
            (f_{i+1, j, k} - f_{i-1, j, k}) / d_1 \mathbf{i_1} +
            (f_{i, j+1, k} - f_{i, j-1, k}) / d_2 \mathbf{i_2} +
            (f_{i, j, k+1} - f_{i, j, k-1}) / d_3 \mathbf{i_3}

    which is discretized as follows:

    .. math::
        \mathbf{g}  =
        \begin{bmatrix}
           \mathbf{df_1} \\
           \mathbf{df_2} \\
           \mathbf{df_3}
        \end{bmatrix}

    In adjoint mode, the adjoints of the first derivatives along different
    axes are instead summed together.

    """
    ndims = len(dims)
    if isinstance(sampling, (int, float)):
        sampling = [sampling] * ndims

    gop = VStack(
        [
            FirstDerivative(
<<<<<<< HEAD
                np.prod(dims),
                dims=dims,
                axis=idir,
=======
                dims,
                dir=idir,
>>>>>>> d7130c5d
                sampling=sampling[idir],
                edge=edge,
                kind=kind,
                dtype=dtype,
            )
            for idir in range(ndims)
        ]
    )
    return gop<|MERGE_RESOLUTION|>--- conflicted
+++ resolved
@@ -65,20 +65,14 @@
     gop = VStack(
         [
             FirstDerivative(
-<<<<<<< HEAD
-                np.prod(dims),
-                dims=dims,
-                axis=idir,
-=======
                 dims,
-                dir=idir,
->>>>>>> d7130c5d
-                sampling=sampling[idir],
+                axis=iax,
+                sampling=sampling[iax],
                 edge=edge,
                 kind=kind,
                 dtype=dtype,
             )
-            for idir in range(ndims)
+            for iax in range(ndims)
         ]
     )
     return gop