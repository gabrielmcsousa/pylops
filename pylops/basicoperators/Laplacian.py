import warnings

import numpy as np
from numpy.core.multiarray import normalize_axis_index

from pylops.basicoperators import SecondDerivative
from pylops.LinearOperator import aslinearoperator


def Laplacian(
    dims,
<<<<<<< HEAD
    axes=(-2, -1),
    dirs=None,
=======
    dirs=(0, 1),
>>>>>>> 6311b1a6
    weights=(1, 1),
    sampling=(1, 1),
    edge=False,
    dtype="float64",
<<<<<<< HEAD
=======
    kind="centered",
>>>>>>> 6311b1a6
):
    r"""Laplacian.

    Apply second-order centered Laplacian operator to a multi-dimensional array.

    .. note:: At least 2 dimensions are required, use
      :py:func:`pylops.SecondDerivative` for 1d arrays.

    Parameters
    ----------
    dims : :obj:`tuple`
        Number of samples for each dimension.
    axes : :obj:`int`, optional
        .. versionadded:: 2.0.0

        Axes along which the Laplacian is applied.
    dirs : :obj:`int`, optional

        .. deprecated:: 2.0.0
            Use ``axes`` instead. Note that the default for ``axes`` is (-2, -1)
            instead of (0, 1) which was the default for ``dirs``.

    dirs : :obj:`tuple`, optional
        Directions along which laplacian is applied.
    weights : :obj:`tuple`, optional
        Weight to apply to each direction (real laplacian operator if
        ``weights=[1,1]``)
    sampling : :obj:`tuple`, optional
        Sampling steps for each direction
    edge : :obj:`bool`, optional
        Use reduced order derivative at edges (``True``) or
        ignore them (``False``) for centered derivative
    dtype : :obj:`str`, optional
        Type of elements in input array.
    kind : :obj:`str`, optional
        Derivative kind (``forward``, ``centered``, or ``backward``)

    Returns
    -------
    l2op : :obj:`pylops.LinearOperator`
        Laplacian linear operator

    Raises
    ------
    ValueError
        If ``dirs``. ``weights``, and ``sampling`` do not have the same size

    Notes
    -----
    The Laplacian operator applies a second derivative along two directions of
    a multi-dimensional array.

    For simplicity, given a two dimensional array, the Laplacian is:

    .. math::
        y[i, j] = (x[i+1, j] + x[i-1, j] + x[i, j-1] +x[i, j+1] - 4x[i, j])
                  / (\Delta x \Delta y)

    """
<<<<<<< HEAD
    if dirs is not None:
        warnings.warn(
            "dirs will be deprecated in version 2.0.0, use axes instead.",
            category=DeprecationWarning,
            stacklevel=2,
        )
        axes = dirs
    else:
        axes = axes
    axes = tuple(normalize_axis_index(ax, len(dims)) for ax in axes)
=======
    if not (len(dirs) == len(weights) == len(sampling)):
        raise ValueError("dirs, weights, and sampling have different size")
>>>>>>> 6311b1a6

    l2op = weights[0] * SecondDerivative(
        np.prod(dims),
        dims=dims,
        axis=axes[0],
        sampling=sampling[0],
        edge=edge,
        kind=kind,
        dtype=dtype,
    )
<<<<<<< HEAD
    l2op += weights[1] * SecondDerivative(
        np.prod(dims),
        dims=dims,
        axis=axes[1],
        sampling=sampling[1],
        edge=edge,
        dtype=dtype,
    )
=======
    
    for dir, samp, weight in zip(dirs[1:], sampling[1:], weights[1:]):
        l2op += weight * SecondDerivative(
            np.prod(dims),
            dims=dims,
            dir=dir,
            sampling=samp,
            edge=edge,
            dtype=dtype,
        )
    
>>>>>>> 6311b1a6
    return aslinearoperator(l2op)<|MERGE_RESOLUTION|>--- conflicted
+++ resolved
@@ -9,20 +9,13 @@
 
 def Laplacian(
     dims,
-<<<<<<< HEAD
     axes=(-2, -1),
     dirs=None,
-=======
-    dirs=(0, 1),
->>>>>>> 6311b1a6
     weights=(1, 1),
     sampling=(1, 1),
     edge=False,
     dtype="float64",
-<<<<<<< HEAD
-=======
     kind="centered",
->>>>>>> 6311b1a6
 ):
     r"""Laplacian.
 
@@ -68,7 +61,7 @@
     Raises
     ------
     ValueError
-        If ``dirs``. ``weights``, and ``sampling`` do not have the same size
+        If ``axes``. ``weights``, and ``sampling`` do not have the same size
 
     Notes
     -----
@@ -82,7 +75,6 @@
                   / (\Delta x \Delta y)
 
     """
-<<<<<<< HEAD
     if dirs is not None:
         warnings.warn(
             "dirs will be deprecated in version 2.0.0, use axes instead.",
@@ -93,10 +85,8 @@
     else:
         axes = axes
     axes = tuple(normalize_axis_index(ax, len(dims)) for ax in axes)
-=======
-    if not (len(dirs) == len(weights) == len(sampling)):
-        raise ValueError("dirs, weights, and sampling have different size")
->>>>>>> 6311b1a6
+    if not (len(axes) == len(weights) == len(sampling)):
+        raise ValueError("axes, weights, and sampling have different size")
 
     l2op = weights[0] * SecondDerivative(
         np.prod(dims),
@@ -107,26 +97,16 @@
         kind=kind,
         dtype=dtype,
     )
-<<<<<<< HEAD
-    l2op += weights[1] * SecondDerivative(
-        np.prod(dims),
-        dims=dims,
-        axis=axes[1],
-        sampling=sampling[1],
-        edge=edge,
-        dtype=dtype,
-    )
-=======
-    
-    for dir, samp, weight in zip(dirs[1:], sampling[1:], weights[1:]):
+
+    for ax, samp, weight in zip(axes[1:], sampling[1:], weights[1:]):
         l2op += weight * SecondDerivative(
             np.prod(dims),
             dims=dims,
-            dir=dir,
+            axis=ax,
             sampling=samp,
             edge=edge,
+            kind=kind,
             dtype=dtype,
         )
-    
->>>>>>> 6311b1a6
+
     return aslinearoperator(l2op)