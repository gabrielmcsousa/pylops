import warnings

import numpy as np
from numpy.core.multiarray import normalize_axis_index

from pylops.basicoperators import SecondDerivative
from pylops.LinearOperator import aslinearoperator


def Laplacian(
    dims,
    axes=(-2, -1),
    dirs=None,
    weights=(1, 1),
    sampling=(1, 1),
    edge=False,
    dtype="float64",
    kind="centered",
):
    r"""Laplacian.

    Apply second-order centered Laplacian operator to a multi-dimensional array.

    .. note:: At least 2 dimensions are required, use
      :py:func:`pylops.SecondDerivative` for 1d arrays.

    Parameters
    ----------
    dims : :obj:`tuple`
        Number of samples for each dimension.
    axes : :obj:`int`, optional
        .. versionadded:: 2.0.0

        Axes along which the Laplacian is applied.
    dirs : :obj:`int`, optional

        .. deprecated:: 2.0.0
            Use ``axes`` instead. Note that the default for ``axes`` is (-2, -1)
            instead of (0, 1) which was the default for ``dirs``.

    dirs : :obj:`tuple`, optional
        Directions along which laplacian is applied.
    weights : :obj:`tuple`, optional
        Weight to apply to each direction (real laplacian operator if
        ``weights=(1, 1)``)
    sampling : :obj:`tuple`, optional
        Sampling steps for each direction
    edge : :obj:`bool`, optional
        Use reduced order derivative at edges (``True``) or
        ignore them (``False``) for centered derivative
    dtype : :obj:`str`, optional
        Type of elements in input array.
    kind : :obj:`str`, optional
        Derivative kind (``forward``, ``centered``, or ``backward``)

    Returns
    -------
    l2op : :obj:`pylops.LinearOperator`
        Laplacian linear operator

    Raises
    ------
    ValueError
        If ``axes``. ``weights``, and ``sampling`` do not have the same size

    Notes
    -----
    The Laplacian operator applies a second derivative along two directions of
    a multi-dimensional array.

    For simplicity, given a two dimensional array, the Laplacian is:

    .. math::
        y[i, j] = (x[i+1, j] + x[i-1, j] + x[i, j-1] +x[i, j+1] - 4x[i, j])
                  / (\Delta x \Delta y)

    """
    if dirs is not None:
        warnings.warn(
            "dirs will be deprecated in version 2.0.0, use axes instead.",
            category=DeprecationWarning,
            stacklevel=2,
        )
        axes = dirs
    axes = tuple(normalize_axis_index(ax, len(dims)) for ax in axes)
    if not (len(axes) == len(weights) == len(sampling)):
        raise ValueError("axes, weights, and sampling have different size")

    l2op = weights[0] * SecondDerivative(
<<<<<<< HEAD
        np.prod(dims),
        dims=dims,
        axis=axes[0],
        sampling=sampling[0],
        edge=edge,
        kind=kind,
        dtype=dtype,
    )

    for ax, samp, weight in zip(axes[1:], sampling[1:], weights[1:]):
        l2op += weight * SecondDerivative(
            np.prod(dims),
            dims=dims,
            axis=ax,
            sampling=samp,
            edge=edge,
            kind=kind,
            dtype=dtype,
=======
        dims, dir=dirs[0], sampling=sampling[0], edge=edge, kind=kind, dtype=dtype
    )

    for dir, samp, weight in zip(dirs[1:], sampling[1:], weights[1:]):
        l2op += weight * SecondDerivative(
            dims, dir=dir, sampling=samp, edge=edge, dtype=dtype
>>>>>>> d7130c5d
        )

    return aslinearoperator(l2op)<|MERGE_RESOLUTION|>--- conflicted
+++ resolved
@@ -38,8 +38,6 @@
             Use ``axes`` instead. Note that the default for ``axes`` is (-2, -1)
             instead of (0, 1) which was the default for ``dirs``.
 
-    dirs : :obj:`tuple`, optional
-        Directions along which laplacian is applied.
     weights : :obj:`tuple`, optional
         Weight to apply to each direction (real laplacian operator if
         ``weights=(1, 1)``)
@@ -87,33 +85,12 @@
         raise ValueError("axes, weights, and sampling have different size")
 
     l2op = weights[0] * SecondDerivative(
-<<<<<<< HEAD
-        np.prod(dims),
-        dims=dims,
-        axis=axes[0],
-        sampling=sampling[0],
-        edge=edge,
-        kind=kind,
-        dtype=dtype,
+        dims, axis=axes[0], sampling=sampling[0], edge=edge, kind=kind, dtype=dtype
     )
 
     for ax, samp, weight in zip(axes[1:], sampling[1:], weights[1:]):
         l2op += weight * SecondDerivative(
-            np.prod(dims),
-            dims=dims,
-            axis=ax,
-            sampling=samp,
-            edge=edge,
-            kind=kind,
-            dtype=dtype,
-=======
-        dims, dir=dirs[0], sampling=sampling[0], edge=edge, kind=kind, dtype=dtype
-    )
-
-    for dir, samp, weight in zip(dirs[1:], sampling[1:], weights[1:]):
-        l2op += weight * SecondDerivative(
-            dims, dir=dir, sampling=samp, edge=edge, dtype=dtype
->>>>>>> d7130c5d
+            dims, axis=ax, sampling=samp, edge=edge, dtype=dtype
         )
 
     return aslinearoperator(l2op)