import numpy as np
import pytest
from numpy.testing import assert_array_almost_equal, assert_array_equal

from pylops.basicoperators import (
    FirstDerivative,
    FirstDirectionalDerivative,
    Gradient,
    Laplacian,
    SecondDerivative,
    SecondDirectionalDerivative,
)
from pylops.utils import dottest

par1 = {
    "nz": 10,
    "ny": 30,
    "nx": 40,
    "dz": 1.0,
    "dy": 1.0,
    "dx": 1.0,
    "edge": False,
}  # even with unitary sampling
par2 = {
    "nz": 10,
    "ny": 30,
    "nx": 40,
    "dz": 0.4,
    "dy": 2.0,
    "dx": 0.5,
    "edge": False,
}  # even with non-unitary sampling
par3 = {
    "nz": 11,
    "ny": 51,
    "nx": 61,
    "dz": 1.0,
    "dy": 1.0,
    "dx": 1.0,
    "edge": False,
}  # odd with unitary sampling
par4 = {
    "nz": 11,
    "ny": 51,
    "nx": 61,
    "dz": 0.4,
    "dy": 2.0,
    "dx": 0.5,
    "edge": False,
}  # odd with non-unitary sampling
par1e = {
    "nz": 10,
    "ny": 30,
    "nx": 40,
    "dz": 1.0,
    "dy": 1.0,
    "dx": 1.0,
    "edge": True,
}  # even with unitary sampling
par2e = {
    "nz": 10,
    "ny": 30,
    "nx": 40,
    "dz": 0.4,
    "dy": 2.0,
    "dx": 0.5,
    "edge": True,
}  # even with non-unitary sampling
par3e = {
    "nz": 11,
    "ny": 51,
    "nx": 61,
    "dz": 1.0,
    "dy": 1.0,
    "dx": 1.0,
    "edge": True,
}  # odd with unitary sampling
par4e = {
    "nz": 11,
    "ny": 51,
    "nx": 61,
    "dz": 0.4,
    "dy": 2.0,
    "dx": 0.5,
    "edge": True,
}  # odd with non-unitary sampling

np.random.seed(10)


@pytest.mark.parametrize(
    "par", [(par1), (par2), (par3), (par4), (par1e), (par2e), (par3e), (par4e)]
)
def test_FirstDerivative_centered(par):
    """Dot-test and forward for FirstDerivative operator (centered stencil)"""
    # 1d
    D1op = FirstDerivative(
        par["nx"], sampling=par["dx"], edge=par["edge"], dtype="float32"
    )
    assert dottest(D1op, par["nx"], par["nx"], tol=1e-3)

    x = (par["dx"] * np.arange(par["nx"])) ** 2
    yana = 2 * par["dx"] * np.arange(par["nx"])
    y = D1op * x
    assert_array_almost_equal(y[1:-1], yana[1:-1], decimal=1)

    # 2d - derivative on 1st direction
<<<<<<< HEAD
    D1op = FirstDerivative(par['ny']*par['nx'], dims=(par['ny'], par['nx']),
                           dir=0, sampling=par['dy'], edge=par['edge'],
                           dtype='float32')
    assert dottest(D1op, par['ny']*par['nx'], par['ny']*par['nx'], tol=1e-3)

    x = np.outer((par['dy']*np.arange(par['ny']))**2, np.ones(par['nx']))
    yana = np.outer(2*par['dy']*np.arange(par['ny']), np.ones(par['nx']))
    y = D1op * x.ravel()
    y = y.reshape(par['ny'], par['nx'])
    assert_array_almost_equal(y[1:-1], yana[1:-1], decimal=1)

    # 2d - derivative on 2nd direction
    D1op = FirstDerivative(par['ny'] * par['nx'], dims=(par['ny'], par['nx']),
                           dir=1, sampling=par['dx'], edge=par['edge'],
                           dtype='float32')
    assert dottest(D1op, par['ny'] * par['nx'],
                   par['ny'] * par['nx'], tol=1e-3)

    x = np.outer((par['dy'] * np.arange(par['ny'])) ** 2, np.ones(par['nx']))
    yana = np.zeros((par['ny'], par['nx']))
    y = D1op * x.ravel()
    y = y.reshape(par['ny'], par['nx'])
    assert_array_almost_equal(y[1:-1], yana[1:-1], decimal=1)

    # 3d - derivative on 1st direction
    D1op = FirstDerivative(par['nz'] * par['ny'] * par['nx'],
                           dims=(par['nz'], par['ny'], par['nx']),
                           dir=0, sampling=par['dz'], edge=par['edge'],
                           dtype='float32')
    assert dottest(D1op, par['nz'] * par['ny'] * par['nx'],
                   par['nz'] * par['ny'] * par['nx'], tol=1e-3)

    x = np.outer((par['dz']*np.arange(par['nz']))**2,
                 np.ones((par['ny'], par['nx']))).reshape(par['nz'],
                                                          par['ny'],
                                                          par['nx'])
    yana = np.outer(2*par['dz']*np.arange(par['nz']),
                    np.ones((par['ny'], par['nx']))).reshape(par['nz'],
                                                             par['ny'],
                                                             par['nx'])
    y = D1op * x.ravel()
    y = y.reshape(par['nz'], par['ny'], par['nx'])
    assert_array_almost_equal(y[1:-1], yana[1:-1], decimal=1)

    # 3d - derivative on 2nd direction
    D1op = FirstDerivative(par['nz'] * par['ny'] * par['nx'],
                           dims=(par['nz'], par['ny'], par['nx']),
                           dir=1, sampling=par['dy'], edge=par['edge'],
                           dtype='float32')
    assert dottest(D1op, par['nz']*par['ny']*par['nx'],
                   par['nz']*par['ny']*par['nx'], tol=1e-3)

    x = np.outer((par['dz'] * np.arange(par['nz'])) ** 2,
                 np.ones((par['ny'], par['nx']))).reshape(par['nz'],
                                                          par['ny'],
                                                          par['nx'])
    yana = np.zeros((par['nz'], par['ny'], par['nx']))
    y = D1op * x.ravel()
    y = y.reshape(par['nz'], par['ny'], par['nx'])
    assert_array_almost_equal(y[1:-1], yana[1:-1], decimal=1)

    # 3d - derivative on 3rd direction
    D1op = FirstDerivative(par['nz']*par['ny']*par['nx'],
                           dims=(par['nz'], par['ny'], par['nx']),
                           dir=2, sampling=par['dx'], edge=par['edge'],
                           dtype='float32')
    assert dottest(D1op, par['nz']*par['ny']*par['nx'],
                   par['nz']*par['ny']*par['nx'], tol=1e-3)

    yana = np.zeros((par['nz'], par['ny'], par['nx']))
    y = D1op * x.ravel()
    y = y.reshape(par['nz'], par['ny'], par['nx'])
=======
    D1op = FirstDerivative(
        par["ny"] * par["nx"],
        dims=(par["ny"], par["nx"]),
        dir=0,
        sampling=par["dy"],
        edge=par["edge"],
        dtype="float32",
    )
    assert dottest(D1op, par["ny"] * par["nx"], par["ny"] * par["nx"], tol=1e-3)

    x = np.outer((par["dy"] * np.arange(par["ny"])) ** 2, np.ones(par["nx"]))
    yana = np.outer(2 * par["dy"] * np.arange(par["ny"]), np.ones(par["nx"]))
    y = D1op * x.flatten()
    y = y.reshape(par["ny"], par["nx"])
    assert_array_almost_equal(y[1:-1], yana[1:-1], decimal=1)

    # 2d - derivative on 2nd direction
    D1op = FirstDerivative(
        par["ny"] * par["nx"],
        dims=(par["ny"], par["nx"]),
        dir=1,
        sampling=par["dx"],
        edge=par["edge"],
        dtype="float32",
    )
    assert dottest(D1op, par["ny"] * par["nx"], par["ny"] * par["nx"], tol=1e-3)

    x = np.outer((par["dy"] * np.arange(par["ny"])) ** 2, np.ones(par["nx"]))
    yana = np.zeros((par["ny"], par["nx"]))
    y = D1op * x.flatten()
    y = y.reshape(par["ny"], par["nx"])
    assert_array_almost_equal(y[1:-1], yana[1:-1], decimal=1)

    # 3d - derivative on 1st direction
    D1op = FirstDerivative(
        par["nz"] * par["ny"] * par["nx"],
        dims=(par["nz"], par["ny"], par["nx"]),
        dir=0,
        sampling=par["dz"],
        edge=par["edge"],
        dtype="float32",
    )
    assert dottest(
        D1op,
        par["nz"] * par["ny"] * par["nx"],
        par["nz"] * par["ny"] * par["nx"],
        tol=1e-3,
    )

    x = np.outer(
        (par["dz"] * np.arange(par["nz"])) ** 2, np.ones((par["ny"], par["nx"]))
    ).reshape(par["nz"], par["ny"], par["nx"])
    yana = np.outer(
        2 * par["dz"] * np.arange(par["nz"]), np.ones((par["ny"], par["nx"]))
    ).reshape(par["nz"], par["ny"], par["nx"])
    y = D1op * x.flatten()
    y = y.reshape(par["nz"], par["ny"], par["nx"])
    assert_array_almost_equal(y[1:-1], yana[1:-1], decimal=1)

    # 3d - derivative on 2nd direction
    D1op = FirstDerivative(
        par["nz"] * par["ny"] * par["nx"],
        dims=(par["nz"], par["ny"], par["nx"]),
        dir=1,
        sampling=par["dy"],
        edge=par["edge"],
        dtype="float32",
    )
    assert dottest(
        D1op,
        par["nz"] * par["ny"] * par["nx"],
        par["nz"] * par["ny"] * par["nx"],
        tol=1e-3,
    )

    x = np.outer(
        (par["dz"] * np.arange(par["nz"])) ** 2, np.ones((par["ny"], par["nx"]))
    ).reshape(par["nz"], par["ny"], par["nx"])
    yana = np.zeros((par["nz"], par["ny"], par["nx"]))
    y = D1op * x.flatten()
    y = y.reshape(par["nz"], par["ny"], par["nx"])
    assert_array_almost_equal(y[1:-1], yana[1:-1], decimal=1)

    # 3d - derivative on 3rd direction
    D1op = FirstDerivative(
        par["nz"] * par["ny"] * par["nx"],
        dims=(par["nz"], par["ny"], par["nx"]),
        dir=2,
        sampling=par["dx"],
        edge=par["edge"],
        dtype="float32",
    )
    assert dottest(
        D1op,
        par["nz"] * par["ny"] * par["nx"],
        par["nz"] * par["ny"] * par["nx"],
        tol=1e-3,
    )

    yana = np.zeros((par["nz"], par["ny"], par["nx"]))
    y = D1op * x.flatten()
    y = y.reshape(par["nz"], par["ny"], par["nx"])
>>>>>>> 7b0f5d04
    assert_array_almost_equal(y[1:-1], yana[1:-1], decimal=1)


@pytest.mark.parametrize(
    "par", [(par1), (par2), (par3), (par4), (par1e), (par2e), (par3e), (par4e)]
)
def test_FirstDerivative_forwaback(par):
    """Dot-test for FirstDerivative operator (forward and backward
    stencils). Note that the analytical expression cannot be validated in this
    case
    """
    for kind in ("forward", "backward"):
        # 1d
        D1op = FirstDerivative(
            par["nx"], sampling=par["dx"], edge=par["edge"], kind=kind, dtype="float32"
        )
        assert dottest(D1op, par["nx"], par["nx"], tol=1e-3)

        # 2d - derivative on 1st direction
        D1op = FirstDerivative(
            par["ny"] * par["nx"],
            dims=(par["ny"], par["nx"]),
            dir=0,
            sampling=par["dy"],
            edge=par["edge"],
            kind=kind,
            dtype="float32",
        )
        assert dottest(D1op, par["ny"] * par["nx"], par["ny"] * par["nx"], tol=1e-3)

        # 2d - derivative on 2nd direction
        D1op = FirstDerivative(
            par["ny"] * par["nx"],
            dims=(par["ny"], par["nx"]),
            dir=1,
            sampling=par["dx"],
            edge=par["edge"],
            kind=kind,
            dtype="float32",
        )
        assert dottest(D1op, par["ny"] * par["nx"], par["ny"] * par["nx"], tol=1e-3)

        # 3d - derivative on 1st direction
        D1op = FirstDerivative(
            par["nz"] * par["ny"] * par["nx"],
            dims=(par["nz"], par["ny"], par["nx"]),
            dir=0,
            sampling=par["dz"],
            edge=par["edge"],
            kind=kind,
            dtype="float32",
        )
        assert dottest(
            D1op,
            par["nz"] * par["ny"] * par["nx"],
            par["nz"] * par["ny"] * par["nx"],
            tol=1e-3,
        )

        # 3d - derivative on 2nd direction
        D1op = FirstDerivative(
            par["nz"] * par["ny"] * par["nx"],
            dims=(par["nz"], par["ny"], par["nx"]),
            dir=1,
            sampling=par["dy"],
            edge=par["edge"],
            kind=kind,
            dtype="float32",
        )
        assert dottest(
            D1op,
            par["nz"] * par["ny"] * par["nx"],
            par["nz"] * par["ny"] * par["nx"],
            tol=1e-3,
        )

        # 3d - derivative on 3rd direction
        D1op = FirstDerivative(
            par["nz"] * par["ny"] * par["nx"],
            dims=(par["nz"], par["ny"], par["nx"]),
            dir=2,
            sampling=par["dx"],
            edge=par["edge"],
            kind=kind,
            dtype="float32",
        )
        assert dottest(
            D1op,
            par["nz"] * par["ny"] * par["nx"],
            par["nz"] * par["ny"] * par["nx"],
            tol=1e-3,
        )


@pytest.mark.parametrize(
    "par", [(par1), (par2), (par3), (par4), (par1e), (par2e), (par3e), (par4e)]
)
def test_SecondDerivative(par):
    """Dot-test and forward for SecondDerivative operator
    The test is based on the fact that the central stencil is exact for polynomials of
    degree 3.
    """

    x = par["dx"] * np.arange(par["nx"])
    y = par["dy"] * np.arange(par["ny"])
    z = par["dz"] * np.arange(par["nz"])

    xx, yy = np.meshgrid(x, y)  # produces arrays of size (ny,nx)
    xxx, yyy, zzz = np.meshgrid(x, y, z)  # produces arrays of size (ny,nx,nz)

    # 1d
    D2op = SecondDerivative(
        par["nx"], sampling=par["dx"], edge=par["edge"], dtype="float32"
    )
    assert dottest(D2op, par["nx"], par["nx"], tol=1e-3)

    # polynomial f(x) = x^3, f''(x) = 6x
    f = x ** 3
    dfana = 6 * x
    df = D2op * f
    assert_array_almost_equal(df[1:-1], dfana[1:-1], decimal=1)

    # 2d - derivative on 1st direction
    D2op = SecondDerivative(
        par["ny"] * par["nx"],
        dims=(par["ny"], par["nx"]),
        dir=0,
        sampling=par["dy"],
        edge=par["edge"],
        dtype="float32",
    )

    assert dottest(D2op, par["ny"] * par["nx"], par["ny"] * par["nx"], tol=1e-3)

    # polynomial f(x,y) = y^3, f_{yy}(x,y) = 6y
<<<<<<< HEAD
    f = yy**3
    dfana = 6*yy
    df = D2op * f.ravel()
    df = df.reshape(par['ny'], par['nx'])
    assert_array_almost_equal(df[1:-1,:], dfana[1:-1,:], decimal=1)
=======
    f = yy ** 3
    dfana = 6 * yy
    df = D2op * f.flatten()
    df = df.reshape(par["ny"], par["nx"])
    assert_array_almost_equal(df[1:-1, :], dfana[1:-1, :], decimal=1)
>>>>>>> 7b0f5d04

    # 2d - derivative on 2nd direction
    D2op = SecondDerivative(
        par["ny"] * par["nx"],
        dims=(par["ny"], par["nx"]),
        dir=1,
        sampling=par["dx"],
        edge=par["edge"],
        dtype="float32",
    )

    assert dottest(D2op, par["ny"] * par["nx"], par["ny"] * par["nx"], tol=1e-3)

    # polynomial f(x,y) = x^3, f_{xx}(x,y) = 6x
<<<<<<< HEAD
    f = xx**3
    dfana = 6*xx
    df = D2op * f.ravel()
    df = df.reshape(par['ny'], par['nx'])
    assert_array_almost_equal(df[:,1:-1], dfana[:,1:-1], decimal=1)

=======
    f = xx ** 3
    dfana = 6 * xx
    df = D2op * f.flatten()
    df = df.reshape(par["ny"], par["nx"])
    assert_array_almost_equal(df[:, 1:-1], dfana[:, 1:-1], decimal=1)
>>>>>>> 7b0f5d04

    # 3d - derivative on 1st direction
    D2op = SecondDerivative(
        par["nz"] * par["ny"] * par["nx"],
        dims=(par["ny"], par["nx"], par["nz"]),
        dir=0,
        sampling=par["dy"],
        edge=par["edge"],
        dtype="float32",
    )

    assert dottest(
        D2op,
        par["nz"] * par["ny"] * par["nx"],
        par["nz"] * par["ny"] * par["nx"],
        tol=1e-3,
    )

    # polynomial f(x,y,z) = y^3, f_{yy}(x,y,z) = 6y
<<<<<<< HEAD
    f = yyy**3
    dfana = 6*yyy
    df = D2op * f.ravel()
    df = df.reshape(par['ny'], par['nx'], par['nz'])
=======
    f = yyy ** 3
    dfana = 6 * yyy
    df = D2op * f.flatten()
    df = df.reshape(par["ny"], par["nx"], par["nz"])
>>>>>>> 7b0f5d04

    assert_array_almost_equal(df[1:-1, :, :], dfana[1:-1, :, :], decimal=1)

    # 3d - derivative on 2nd direction
    D2op = SecondDerivative(
        par["nz"] * par["ny"] * par["nx"],
        dims=(par["ny"], par["nx"], par["nz"]),
        dir=1,
        sampling=par["dx"],
        edge=par["edge"],
        dtype="float32",
    )

    assert dottest(
        D2op,
        par["nz"] * par["ny"] * par["nx"],
        par["nz"] * par["ny"] * par["nx"],
        tol=1e-3,
    )

    # polynomial f(x,y,z) = x^3, f_{xx}(x,y,z) = 6x
<<<<<<< HEAD
    f = xxx**3
    dfana = 6*xxx
    df = D2op * f.ravel()
    df = df.reshape(par['ny'], par['nx'], par['nz'])
=======
    f = xxx ** 3
    dfana = 6 * xxx
    df = D2op * f.flatten()
    df = df.reshape(par["ny"], par["nx"], par["nz"])
>>>>>>> 7b0f5d04

    assert_array_almost_equal(df[:, 1:-1, :], dfana[:, 1:-1, :], decimal=1)

    # 3d - derivative on 3rd direction
    D2op = SecondDerivative(
        par["nz"] * par["ny"] * par["nx"],
        dims=(par["ny"], par["nx"], par["nz"]),
        dir=2,
        sampling=par["dz"],
        edge=par["edge"],
        dtype="float32",
    )

    assert dottest(
        D2op,
        par["nz"] * par["ny"] * par["nx"],
        par["ny"] * par["nx"] * par["nz"],
        tol=1e-3,
    )

    # polynomial f(x,y,z) = z^3, f_{zz}(x,y,z) = 6z
<<<<<<< HEAD
    f = zzz**3
    dfana = 6*zzz
    df = D2op * f.ravel()
    df = df.reshape(par['ny'], par['nx'], par['nz'])
=======
    f = zzz ** 3
    dfana = 6 * zzz
    df = D2op * f.flatten()
    df = df.reshape(par["ny"], par["nx"], par["nz"])
>>>>>>> 7b0f5d04

    assert_array_almost_equal(df[:, :, 1:-1], dfana[:, :, 1:-1], decimal=1)


@pytest.mark.parametrize(
    "par", [(par1), (par2), (par3), (par4), (par1e), (par2e), (par3e), (par4e)]
)
def test_Laplacian(par):
    """Dot-test for Laplacian operator"""
    # 2d - symmetrical
    Dlapop = Laplacian(
        (par["ny"], par["nx"]),
        dirs=(0, 1),
        weights=(1, 1),
        sampling=(par["dy"], par["dx"]),
        edge=par["edge"],
        dtype="float32",
    )
    assert dottest(Dlapop, par["ny"] * par["nx"], par["ny"] * par["nx"], tol=1e-3)

    # 2d - asymmetrical
    Dlapop = Laplacian(
        (par["ny"], par["nx"]),
        dirs=(0, 1),
        weights=(1, 2),
        sampling=(par["dy"], par["dx"]),
        edge=par["edge"],
        dtype="float32",
    )
    assert dottest(Dlapop, par["ny"] * par["nx"], par["ny"] * par["nx"], tol=1e-3)

    # 3d - symmetrical on 1st and 2nd direction
    Dlapop = Laplacian(
        (par["nz"], par["ny"], par["nx"]),
        dirs=(0, 1),
        weights=(1, 1),
        sampling=(par["dy"], par["dx"]),
        edge=par["edge"],
        dtype="float32",
    )
    assert dottest(
        Dlapop,
        par["nz"] * par["ny"] * par["nx"],
        par["nz"] * par["ny"] * par["nx"],
        tol=1e-3,
    )

    # 3d - symmetrical on 1st and 2nd direction
    Dlapop = Laplacian(
        (par["nz"], par["ny"], par["nx"]),
        dirs=(0, 1),
        weights=(1, 1),
        sampling=(par["dy"], par["dx"]),
        edge=par["edge"],
        dtype="float32",
    )
    assert dottest(
        Dlapop,
        par["nz"] * par["ny"] * par["nx"],
        par["nz"] * par["ny"] * par["nx"],
        tol=1e-3,
    )


@pytest.mark.parametrize(
    "par", [(par1), (par2), (par3), (par4), (par1e), (par2e), (par3e), (par4e)]
)
def test_Gradient(par):
    """Dot-test for Gradient operator"""
    for kind in ("forward", "centered", "backward"):
        # 2d
        Gop = Gradient(
            (par["ny"], par["nx"]),
            sampling=(par["dy"], par["dx"]),
            edge=par["edge"],
            kind=kind,
            dtype="float32",
        )
        assert dottest(Gop, 2 * par["ny"] * par["nx"], par["ny"] * par["nx"], tol=1e-3)

        # 3d
        Gop = Gradient(
            (par["nz"], par["ny"], par["nx"]),
            sampling=(par["dz"], par["dy"], par["dx"]),
            edge=par["edge"],
            kind=kind,
            dtype="float32",
        )
        assert dottest(
            Gop,
            3 * par["nz"] * par["ny"] * par["nx"],
            par["nz"] * par["ny"] * par["nx"],
            tol=1e-3,
        )


@pytest.mark.parametrize(
    "par", [(par1), (par2), (par3), (par4), (par1e), (par2e), (par3e), (par4e)]
)
def test_FirstDirectionalDerivative(par):
    """Dot-test for FirstDirectionalDerivative operator"""
    for kind in ("forward", "centered", "backward"):
        # 2d
        Fdop = FirstDirectionalDerivative(
            (par["ny"], par["nx"]),
            v=np.sqrt(2.0) / 2.0 * np.ones(2),
            sampling=(par["dy"], par["dx"]),
            edge=par["edge"],
            kind=kind,
            dtype="float32",
        )
        assert dottest(Fdop, par["ny"] * par["nx"], par["ny"] * par["nx"], tol=1e-3)

        # 3d
        Fdop = FirstDirectionalDerivative(
            (par["nz"], par["ny"], par["nx"]),
            v=np.ones(3) / np.sqrt(3),
            sampling=(par["dz"], par["dy"], par["dx"]),
            edge=par["edge"],
            kind=kind,
            dtype="float32",
        )
        assert dottest(
            Fdop,
            par["nz"] * par["ny"] * par["nx"],
            par["nz"] * par["ny"] * par["nx"],
            tol=1e-3,
        )


@pytest.mark.parametrize(
    "par", [(par1), (par2), (par3), (par4), (par1e), (par2e), (par3e), (par4e)]
)
def test_SecondDirectionalDerivative(par):
    """Dot-test for test_SecondDirectionalDerivative operator"""
    # 2d
    Fdop = SecondDirectionalDerivative(
        (par["ny"], par["nx"]),
        v=np.sqrt(2.0) / 2.0 * np.ones(2),
        sampling=(par["dy"], par["dx"]),
        edge=par["edge"],
        dtype="float32",
    )
    assert dottest(Fdop, par["ny"] * par["nx"], par["ny"] * par["nx"], tol=1e-3)

    # 3d
    Fdop = SecondDirectionalDerivative(
        (par["nz"], par["ny"], par["nx"]),
        v=np.ones(3) / np.sqrt(3),
        sampling=(par["dz"], par["dy"], par["dx"]),
        edge=par["edge"],
        dtype="float32",
    )
    assert dottest(
        Fdop,
        par["nz"] * par["ny"] * par["nx"],
        par["nz"] * par["ny"] * par["nx"],
        tol=1e-3,
    )


@pytest.mark.parametrize(
    "par", [(par1), (par2), (par3), (par4), (par1e), (par2e), (par3e), (par4e)]
)
def test_SecondDirectionalDerivative_verticalderivative(par):
    """Compare vertical derivative for SecondDirectionalDerivative operator
    and SecondDerivative
    """
    Fop = FirstDerivative(
        par["ny"] * par["nx"],
        (par["ny"], par["nx"]),
        dir=0,
        edge=par["edge"],
        dtype="float32",
    )
    F2op = Fop.H * Fop

    F2dop = SecondDirectionalDerivative(
        (par["ny"], par["nx"]), v=np.array([1, 0]), edge=par["edge"], dtype="float32"
    )

    x = np.random.normal(0.0, 1.0, (par["ny"], par["nx"]))
    assert_array_equal(-F2op * x.ravel(), F2dop * x.ravel())<|MERGE_RESOLUTION|>--- conflicted
+++ resolved
@@ -105,7 +105,6 @@
     assert_array_almost_equal(y[1:-1], yana[1:-1], decimal=1)
 
     # 2d - derivative on 1st direction
-<<<<<<< HEAD
     D1op = FirstDerivative(par['ny']*par['nx'], dims=(par['ny'], par['nx']),
                            dir=0, sampling=par['dy'], edge=par['edge'],
                            dtype='float32')
@@ -178,110 +177,6 @@
     yana = np.zeros((par['nz'], par['ny'], par['nx']))
     y = D1op * x.ravel()
     y = y.reshape(par['nz'], par['ny'], par['nx'])
-=======
-    D1op = FirstDerivative(
-        par["ny"] * par["nx"],
-        dims=(par["ny"], par["nx"]),
-        dir=0,
-        sampling=par["dy"],
-        edge=par["edge"],
-        dtype="float32",
-    )
-    assert dottest(D1op, par["ny"] * par["nx"], par["ny"] * par["nx"], tol=1e-3)
-
-    x = np.outer((par["dy"] * np.arange(par["ny"])) ** 2, np.ones(par["nx"]))
-    yana = np.outer(2 * par["dy"] * np.arange(par["ny"]), np.ones(par["nx"]))
-    y = D1op * x.flatten()
-    y = y.reshape(par["ny"], par["nx"])
-    assert_array_almost_equal(y[1:-1], yana[1:-1], decimal=1)
-
-    # 2d - derivative on 2nd direction
-    D1op = FirstDerivative(
-        par["ny"] * par["nx"],
-        dims=(par["ny"], par["nx"]),
-        dir=1,
-        sampling=par["dx"],
-        edge=par["edge"],
-        dtype="float32",
-    )
-    assert dottest(D1op, par["ny"] * par["nx"], par["ny"] * par["nx"], tol=1e-3)
-
-    x = np.outer((par["dy"] * np.arange(par["ny"])) ** 2, np.ones(par["nx"]))
-    yana = np.zeros((par["ny"], par["nx"]))
-    y = D1op * x.flatten()
-    y = y.reshape(par["ny"], par["nx"])
-    assert_array_almost_equal(y[1:-1], yana[1:-1], decimal=1)
-
-    # 3d - derivative on 1st direction
-    D1op = FirstDerivative(
-        par["nz"] * par["ny"] * par["nx"],
-        dims=(par["nz"], par["ny"], par["nx"]),
-        dir=0,
-        sampling=par["dz"],
-        edge=par["edge"],
-        dtype="float32",
-    )
-    assert dottest(
-        D1op,
-        par["nz"] * par["ny"] * par["nx"],
-        par["nz"] * par["ny"] * par["nx"],
-        tol=1e-3,
-    )
-
-    x = np.outer(
-        (par["dz"] * np.arange(par["nz"])) ** 2, np.ones((par["ny"], par["nx"]))
-    ).reshape(par["nz"], par["ny"], par["nx"])
-    yana = np.outer(
-        2 * par["dz"] * np.arange(par["nz"]), np.ones((par["ny"], par["nx"]))
-    ).reshape(par["nz"], par["ny"], par["nx"])
-    y = D1op * x.flatten()
-    y = y.reshape(par["nz"], par["ny"], par["nx"])
-    assert_array_almost_equal(y[1:-1], yana[1:-1], decimal=1)
-
-    # 3d - derivative on 2nd direction
-    D1op = FirstDerivative(
-        par["nz"] * par["ny"] * par["nx"],
-        dims=(par["nz"], par["ny"], par["nx"]),
-        dir=1,
-        sampling=par["dy"],
-        edge=par["edge"],
-        dtype="float32",
-    )
-    assert dottest(
-        D1op,
-        par["nz"] * par["ny"] * par["nx"],
-        par["nz"] * par["ny"] * par["nx"],
-        tol=1e-3,
-    )
-
-    x = np.outer(
-        (par["dz"] * np.arange(par["nz"])) ** 2, np.ones((par["ny"], par["nx"]))
-    ).reshape(par["nz"], par["ny"], par["nx"])
-    yana = np.zeros((par["nz"], par["ny"], par["nx"]))
-    y = D1op * x.flatten()
-    y = y.reshape(par["nz"], par["ny"], par["nx"])
-    assert_array_almost_equal(y[1:-1], yana[1:-1], decimal=1)
-
-    # 3d - derivative on 3rd direction
-    D1op = FirstDerivative(
-        par["nz"] * par["ny"] * par["nx"],
-        dims=(par["nz"], par["ny"], par["nx"]),
-        dir=2,
-        sampling=par["dx"],
-        edge=par["edge"],
-        dtype="float32",
-    )
-    assert dottest(
-        D1op,
-        par["nz"] * par["ny"] * par["nx"],
-        par["nz"] * par["ny"] * par["nx"],
-        tol=1e-3,
-    )
-
-    yana = np.zeros((par["nz"], par["ny"], par["nx"]))
-    y = D1op * x.flatten()
-    y = y.reshape(par["nz"], par["ny"], par["nx"])
->>>>>>> 7b0f5d04
     assert_array_almost_equal(y[1:-1], yana[1:-1], decimal=1)
 
 
@@ -417,19 +312,11 @@
     assert dottest(D2op, par["ny"] * par["nx"], par["ny"] * par["nx"], tol=1e-3)
 
     # polynomial f(x,y) = y^3, f_{yy}(x,y) = 6y
-<<<<<<< HEAD
     f = yy**3
     dfana = 6*yy
     df = D2op * f.ravel()
     df = df.reshape(par['ny'], par['nx'])
     assert_array_almost_equal(df[1:-1,:], dfana[1:-1,:], decimal=1)
-=======
-    f = yy ** 3
-    dfana = 6 * yy
-    df = D2op * f.flatten()
-    df = df.reshape(par["ny"], par["nx"])
-    assert_array_almost_equal(df[1:-1, :], dfana[1:-1, :], decimal=1)
->>>>>>> 7b0f5d04
 
     # 2d - derivative on 2nd direction
     D2op = SecondDerivative(
@@ -444,20 +331,12 @@
     assert dottest(D2op, par["ny"] * par["nx"], par["ny"] * par["nx"], tol=1e-3)
 
     # polynomial f(x,y) = x^3, f_{xx}(x,y) = 6x
-<<<<<<< HEAD
     f = xx**3
     dfana = 6*xx
     df = D2op * f.ravel()
     df = df.reshape(par['ny'], par['nx'])
     assert_array_almost_equal(df[:,1:-1], dfana[:,1:-1], decimal=1)
 
-=======
-    f = xx ** 3
-    dfana = 6 * xx
-    df = D2op * f.flatten()
-    df = df.reshape(par["ny"], par["nx"])
-    assert_array_almost_equal(df[:, 1:-1], dfana[:, 1:-1], decimal=1)
->>>>>>> 7b0f5d04
 
     # 3d - derivative on 1st direction
     D2op = SecondDerivative(
@@ -477,17 +356,10 @@
     )
 
     # polynomial f(x,y,z) = y^3, f_{yy}(x,y,z) = 6y
-<<<<<<< HEAD
     f = yyy**3
     dfana = 6*yyy
     df = D2op * f.ravel()
     df = df.reshape(par['ny'], par['nx'], par['nz'])
-=======
-    f = yyy ** 3
-    dfana = 6 * yyy
-    df = D2op * f.flatten()
-    df = df.reshape(par["ny"], par["nx"], par["nz"])
->>>>>>> 7b0f5d04
 
     assert_array_almost_equal(df[1:-1, :, :], dfana[1:-1, :, :], decimal=1)
 
@@ -509,17 +381,10 @@
     )
 
     # polynomial f(x,y,z) = x^3, f_{xx}(x,y,z) = 6x
-<<<<<<< HEAD
     f = xxx**3
     dfana = 6*xxx
     df = D2op * f.ravel()
     df = df.reshape(par['ny'], par['nx'], par['nz'])
-=======
-    f = xxx ** 3
-    dfana = 6 * xxx
-    df = D2op * f.flatten()
-    df = df.reshape(par["ny"], par["nx"], par["nz"])
->>>>>>> 7b0f5d04
 
     assert_array_almost_equal(df[:, 1:-1, :], dfana[:, 1:-1, :], decimal=1)
 
@@ -541,17 +406,10 @@
     )
 
     # polynomial f(x,y,z) = z^3, f_{zz}(x,y,z) = 6z
-<<<<<<< HEAD
     f = zzz**3
     dfana = 6*zzz
     df = D2op * f.ravel()
     df = df.reshape(par['ny'], par['nx'], par['nz'])
-=======
-    f = zzz ** 3
-    dfana = 6 * zzz
-    df = D2op * f.flatten()
-    df = df.reshape(par["ny"], par["nx"], par["nz"])
->>>>>>> 7b0f5d04
 
     assert_array_almost_equal(df[:, :, 1:-1], dfana[:, :, 1:-1], decimal=1)
 
