--- conflicted
+++ resolved
@@ -43,16 +43,7 @@
     """
     Dop = FirstDerivative(par["ny"], sampling=1, edge=True, dtype="float32")
     D2op = FirstDerivative(
-<<<<<<< HEAD
-        par["ny"] * par["nx"],
-        dims=(par["ny"], par["nx"]),
-        axis=0,
-        sampling=1,
-        edge=True,
-        dtype="float32",
-=======
-        (par["ny"], par["nx"]), dir=0, sampling=1, edge=True, dtype="float32"
->>>>>>> d7130c5d
+        (par["ny"], par["nx"]), axis=0, sampling=1, edge=True, dtype="float32"
     )
 
     Kop = Kronecker(Dop, Identity(par["nx"], dtype=par["dtype"]), dtype=par["dtype"])
